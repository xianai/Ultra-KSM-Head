/* radeon_cp.c -- CP support for Radeon -*- linux-c -*- */
/*
 * Copyright 2000 Precision Insight, Inc., Cedar Park, Texas.
 * Copyright 2000 VA Linux Systems, Inc., Fremont, California.
 * Copyright 2007 Advanced Micro Devices, Inc.
 * All Rights Reserved.
 *
 * Permission is hereby granted, free of charge, to any person obtaining a
 * copy of this software and associated documentation files (the "Software"),
 * to deal in the Software without restriction, including without limitation
 * the rights to use, copy, modify, merge, publish, distribute, sublicense,
 * and/or sell copies of the Software, and to permit persons to whom the
 * Software is furnished to do so, subject to the following conditions:
 *
 * The above copyright notice and this permission notice (including the next
 * paragraph) shall be included in all copies or substantial portions of the
 * Software.
 *
 * THE SOFTWARE IS PROVIDED "AS IS", WITHOUT WARRANTY OF ANY KIND, EXPRESS OR
 * IMPLIED, INCLUDING BUT NOT LIMITED TO THE WARRANTIES OF MERCHANTABILITY,
 * FITNESS FOR A PARTICULAR PURPOSE AND NONINFRINGEMENT.  IN NO EVENT SHALL
 * PRECISION INSIGHT AND/OR ITS SUPPLIERS BE LIABLE FOR ANY CLAIM, DAMAGES OR
 * OTHER LIABILITY, WHETHER IN AN ACTION OF CONTRACT, TORT OR OTHERWISE,
 * ARISING FROM, OUT OF OR IN CONNECTION WITH THE SOFTWARE OR THE USE OR OTHER
 * DEALINGS IN THE SOFTWARE.
 *
 * Authors:
 *    Kevin E. Martin <martin@valinux.com>
 *    Gareth Hughes <gareth@valinux.com>
 */

#include "drmP.h"
#include "drm.h"
#include "radeon_drm.h"
#include "radeon_drv.h"
#include "r300_reg.h"

#include "radeon_microcode.h"

#define RADEON_FIFO_DEBUG	0

static int radeon_do_cleanup_cp(struct drm_device * dev);
static void radeon_do_cp_start(drm_radeon_private_t * dev_priv);

static u32 R500_READ_MCIND(drm_radeon_private_t *dev_priv, int addr)
{
	u32 ret;
	RADEON_WRITE(R520_MC_IND_INDEX, 0x7f0000 | (addr & 0xff));
	ret = RADEON_READ(R520_MC_IND_DATA);
	RADEON_WRITE(R520_MC_IND_INDEX, 0);
	return ret;
}

static u32 RS480_READ_MCIND(drm_radeon_private_t *dev_priv, int addr)
{
	u32 ret;
	RADEON_WRITE(RS480_NB_MC_INDEX, addr & 0xff);
	ret = RADEON_READ(RS480_NB_MC_DATA);
	RADEON_WRITE(RS480_NB_MC_INDEX, 0xff);
	return ret;
}

static u32 RS690_READ_MCIND(drm_radeon_private_t *dev_priv, int addr)
{
	u32 ret;
	RADEON_WRITE(RS690_MC_INDEX, (addr & RS690_MC_INDEX_MASK));
	ret = RADEON_READ(RS690_MC_DATA);
	RADEON_WRITE(RS690_MC_INDEX, RS690_MC_INDEX_MASK);
	return ret;
}

static u32 IGP_READ_MCIND(drm_radeon_private_t *dev_priv, int addr)
{
	if (((dev_priv->flags & RADEON_FAMILY_MASK) == CHIP_RS690) ||
	    ((dev_priv->flags & RADEON_FAMILY_MASK) == CHIP_RS740))
		return RS690_READ_MCIND(dev_priv, addr);
	else
		return RS480_READ_MCIND(dev_priv, addr);
}

u32 radeon_read_fb_location(drm_radeon_private_t *dev_priv)
{

	if ((dev_priv->flags & RADEON_FAMILY_MASK) == CHIP_RV515)
		return R500_READ_MCIND(dev_priv, RV515_MC_FB_LOCATION);
	else if (((dev_priv->flags & RADEON_FAMILY_MASK) == CHIP_RS690) ||
		 ((dev_priv->flags & RADEON_FAMILY_MASK) == CHIP_RS740))
		return RS690_READ_MCIND(dev_priv, RS690_MC_FB_LOCATION);
	else if ((dev_priv->flags & RADEON_FAMILY_MASK) > CHIP_RV515)
		return R500_READ_MCIND(dev_priv, R520_MC_FB_LOCATION);
	else
		return RADEON_READ(RADEON_MC_FB_LOCATION);
}

static void radeon_write_fb_location(drm_radeon_private_t *dev_priv, u32 fb_loc)
{
	if ((dev_priv->flags & RADEON_FAMILY_MASK) == CHIP_RV515)
		R500_WRITE_MCIND(RV515_MC_FB_LOCATION, fb_loc);
	else if (((dev_priv->flags & RADEON_FAMILY_MASK) == CHIP_RS690) ||
		 ((dev_priv->flags & RADEON_FAMILY_MASK) == CHIP_RS740))
		RS690_WRITE_MCIND(RS690_MC_FB_LOCATION, fb_loc);
	else if ((dev_priv->flags & RADEON_FAMILY_MASK) > CHIP_RV515)
		R500_WRITE_MCIND(R520_MC_FB_LOCATION, fb_loc);
	else
		RADEON_WRITE(RADEON_MC_FB_LOCATION, fb_loc);
}

static void radeon_write_agp_location(drm_radeon_private_t *dev_priv, u32 agp_loc)
{
	if ((dev_priv->flags & RADEON_FAMILY_MASK) == CHIP_RV515)
		R500_WRITE_MCIND(RV515_MC_AGP_LOCATION, agp_loc);
	else if (((dev_priv->flags & RADEON_FAMILY_MASK) == CHIP_RS690) ||
		 ((dev_priv->flags & RADEON_FAMILY_MASK) == CHIP_RS740))
		RS690_WRITE_MCIND(RS690_MC_AGP_LOCATION, agp_loc);
	else if ((dev_priv->flags & RADEON_FAMILY_MASK) > CHIP_RV515)
		R500_WRITE_MCIND(R520_MC_AGP_LOCATION, agp_loc);
	else
		RADEON_WRITE(RADEON_MC_AGP_LOCATION, agp_loc);
}

static void radeon_write_agp_base(drm_radeon_private_t *dev_priv, u64 agp_base)
{
	u32 agp_base_hi = upper_32_bits(agp_base);
	u32 agp_base_lo = agp_base & 0xffffffff;

	if ((dev_priv->flags & RADEON_FAMILY_MASK) == CHIP_RV515) {
		R500_WRITE_MCIND(RV515_MC_AGP_BASE, agp_base_lo);
		R500_WRITE_MCIND(RV515_MC_AGP_BASE_2, agp_base_hi);
	} else if (((dev_priv->flags & RADEON_FAMILY_MASK) == CHIP_RS690) ||
		 ((dev_priv->flags & RADEON_FAMILY_MASK) == CHIP_RS740)) {
		RS690_WRITE_MCIND(RS690_MC_AGP_BASE, agp_base_lo);
		RS690_WRITE_MCIND(RS690_MC_AGP_BASE_2, agp_base_hi);
	} else if ((dev_priv->flags & RADEON_FAMILY_MASK) > CHIP_RV515) {
		R500_WRITE_MCIND(R520_MC_AGP_BASE, agp_base_lo);
		R500_WRITE_MCIND(R520_MC_AGP_BASE_2, agp_base_hi);
	} else if (((dev_priv->flags & RADEON_FAMILY_MASK) == CHIP_RS400) ||
		   ((dev_priv->flags & RADEON_FAMILY_MASK) == CHIP_RS480)) {
		RADEON_WRITE(RADEON_AGP_BASE, agp_base_lo);
		RADEON_WRITE(RS480_AGP_BASE_2, agp_base_hi);
	} else {
		RADEON_WRITE(RADEON_AGP_BASE, agp_base_lo);
		if ((dev_priv->flags & RADEON_FAMILY_MASK) >= CHIP_R200)
			RADEON_WRITE(RADEON_AGP_BASE_2, agp_base_hi);
	}
}

static int RADEON_READ_PLL(struct drm_device * dev, int addr)
{
	drm_radeon_private_t *dev_priv = dev->dev_private;

	RADEON_WRITE8(RADEON_CLOCK_CNTL_INDEX, addr & 0x1f);
	return RADEON_READ(RADEON_CLOCK_CNTL_DATA);
}

static u32 RADEON_READ_PCIE(drm_radeon_private_t *dev_priv, int addr)
{
	RADEON_WRITE8(RADEON_PCIE_INDEX, addr & 0xff);
	return RADEON_READ(RADEON_PCIE_DATA);
}

#if RADEON_FIFO_DEBUG
static void radeon_status(drm_radeon_private_t * dev_priv)
{
	printk("%s:\n", __func__);
	printk("RBBM_STATUS = 0x%08x\n",
	       (unsigned int)RADEON_READ(RADEON_RBBM_STATUS));
	printk("CP_RB_RTPR = 0x%08x\n",
	       (unsigned int)RADEON_READ(RADEON_CP_RB_RPTR));
	printk("CP_RB_WTPR = 0x%08x\n",
	       (unsigned int)RADEON_READ(RADEON_CP_RB_WPTR));
	printk("AIC_CNTL = 0x%08x\n",
	       (unsigned int)RADEON_READ(RADEON_AIC_CNTL));
	printk("AIC_STAT = 0x%08x\n",
	       (unsigned int)RADEON_READ(RADEON_AIC_STAT));
	printk("AIC_PT_BASE = 0x%08x\n",
	       (unsigned int)RADEON_READ(RADEON_AIC_PT_BASE));
	printk("TLB_ADDR = 0x%08x\n",
	       (unsigned int)RADEON_READ(RADEON_AIC_TLB_ADDR));
	printk("TLB_DATA = 0x%08x\n",
	       (unsigned int)RADEON_READ(RADEON_AIC_TLB_DATA));
}
#endif

/* ================================================================
 * Engine, FIFO control
 */

static int radeon_do_pixcache_flush(drm_radeon_private_t * dev_priv)
{
	u32 tmp;
	int i;

	dev_priv->stats.boxes |= RADEON_BOX_WAIT_IDLE;

	if ((dev_priv->flags & RADEON_FAMILY_MASK) <= CHIP_RV280) {
		tmp = RADEON_READ(RADEON_RB3D_DSTCACHE_CTLSTAT);
		tmp |= RADEON_RB3D_DC_FLUSH_ALL;
		RADEON_WRITE(RADEON_RB3D_DSTCACHE_CTLSTAT, tmp);

		for (i = 0; i < dev_priv->usec_timeout; i++) {
			if (!(RADEON_READ(RADEON_RB3D_DSTCACHE_CTLSTAT)
			      & RADEON_RB3D_DC_BUSY)) {
				return 0;
			}
			DRM_UDELAY(1);
		}
	} else {
		/* don't flush or purge cache here or lockup */
		return 0;
	}

#if RADEON_FIFO_DEBUG
	DRM_ERROR("failed!\n");
	radeon_status(dev_priv);
#endif
	return -EBUSY;
}

static int radeon_do_wait_for_fifo(drm_radeon_private_t * dev_priv, int entries)
{
	int i;

	dev_priv->stats.boxes |= RADEON_BOX_WAIT_IDLE;

	for (i = 0; i < dev_priv->usec_timeout; i++) {
		int slots = (RADEON_READ(RADEON_RBBM_STATUS)
			     & RADEON_RBBM_FIFOCNT_MASK);
		if (slots >= entries)
			return 0;
		DRM_UDELAY(1);
	}
	DRM_DEBUG("wait for fifo failed status : 0x%08X 0x%08X\n",
		 RADEON_READ(RADEON_RBBM_STATUS),
		 RADEON_READ(R300_VAP_CNTL_STATUS));

#if RADEON_FIFO_DEBUG
	DRM_ERROR("failed!\n");
	radeon_status(dev_priv);
#endif
	return -EBUSY;
}

static int radeon_do_wait_for_idle(drm_radeon_private_t * dev_priv)
{
	int i, ret;

	dev_priv->stats.boxes |= RADEON_BOX_WAIT_IDLE;

	ret = radeon_do_wait_for_fifo(dev_priv, 64);
	if (ret)
		return ret;

	for (i = 0; i < dev_priv->usec_timeout; i++) {
		if (!(RADEON_READ(RADEON_RBBM_STATUS)
		      & RADEON_RBBM_ACTIVE)) {
			radeon_do_pixcache_flush(dev_priv);
			return 0;
		}
		DRM_UDELAY(1);
	}
	DRM_DEBUG("wait idle failed status : 0x%08X 0x%08X\n",
		 RADEON_READ(RADEON_RBBM_STATUS),
		 RADEON_READ(R300_VAP_CNTL_STATUS));

#if RADEON_FIFO_DEBUG
	DRM_ERROR("failed!\n");
	radeon_status(dev_priv);
#endif
	return -EBUSY;
}

static void radeon_init_pipes(drm_radeon_private_t *dev_priv)
{
	uint32_t gb_tile_config, gb_pipe_sel = 0;

	/* RS4xx/RS6xx/R4xx/R5xx */
	if ((dev_priv->flags & RADEON_FAMILY_MASK) >= CHIP_R420) {
		gb_pipe_sel = RADEON_READ(R400_GB_PIPE_SELECT);
		dev_priv->num_gb_pipes = ((gb_pipe_sel >> 12) & 0x3) + 1;
	} else {
		/* R3xx */
		if (((dev_priv->flags & RADEON_FAMILY_MASK) == CHIP_R300) ||
		    ((dev_priv->flags & RADEON_FAMILY_MASK) == CHIP_R350)) {
			dev_priv->num_gb_pipes = 2;
		} else {
			/* R3Vxx */
			dev_priv->num_gb_pipes = 1;
		}
	}
	DRM_INFO("Num pipes: %d\n", dev_priv->num_gb_pipes);

	gb_tile_config = (R300_ENABLE_TILING | R300_TILE_SIZE_16 /*| R300_SUBPIXEL_1_16*/);

	switch (dev_priv->num_gb_pipes) {
	case 2: gb_tile_config |= R300_PIPE_COUNT_R300; break;
	case 3: gb_tile_config |= R300_PIPE_COUNT_R420_3P; break;
	case 4: gb_tile_config |= R300_PIPE_COUNT_R420; break;
	default:
	case 1: gb_tile_config |= R300_PIPE_COUNT_RV350; break;
	}

	if ((dev_priv->flags & RADEON_FAMILY_MASK) >= CHIP_RV515) {
		RADEON_WRITE_PLL(R500_DYN_SCLK_PWMEM_PIPE, (1 | ((gb_pipe_sel >> 8) & 0xf) << 4));
		RADEON_WRITE(R500_SU_REG_DEST, ((1 << dev_priv->num_gb_pipes) - 1));
	}
	RADEON_WRITE(R300_GB_TILE_CONFIG, gb_tile_config);
	radeon_do_wait_for_idle(dev_priv);
	RADEON_WRITE(R300_DST_PIPE_CONFIG, RADEON_READ(R300_DST_PIPE_CONFIG) | R300_PIPE_AUTO_CONFIG);
	RADEON_WRITE(R300_RB2D_DSTCACHE_MODE, (RADEON_READ(R300_RB2D_DSTCACHE_MODE) |
					       R300_DC_AUTOFLUSH_ENABLE |
					       R300_DC_DC_DISABLE_IGNORE_PE));


}

/* ================================================================
 * CP control, initialization
 */

/* Load the microcode for the CP */
static void radeon_cp_load_microcode(drm_radeon_private_t * dev_priv)
{
	int i;
	DRM_DEBUG("\n");

	radeon_do_wait_for_idle(dev_priv);

	RADEON_WRITE(RADEON_CP_ME_RAM_ADDR, 0);
	if (((dev_priv->flags & RADEON_FAMILY_MASK) == CHIP_R100) ||
	    ((dev_priv->flags & RADEON_FAMILY_MASK) == CHIP_RV100) ||
	    ((dev_priv->flags & RADEON_FAMILY_MASK) == CHIP_RV200) ||
	    ((dev_priv->flags & RADEON_FAMILY_MASK) == CHIP_RS100) ||
	    ((dev_priv->flags & RADEON_FAMILY_MASK) == CHIP_RS200)) {
		DRM_INFO("Loading R100 Microcode\n");
		for (i = 0; i < 256; i++) {
			RADEON_WRITE(RADEON_CP_ME_RAM_DATAH,
				     R100_cp_microcode[i][1]);
			RADEON_WRITE(RADEON_CP_ME_RAM_DATAL,
				     R100_cp_microcode[i][0]);
		}
	} else if (((dev_priv->flags & RADEON_FAMILY_MASK) == CHIP_R200) ||
		   ((dev_priv->flags & RADEON_FAMILY_MASK) == CHIP_RV250) ||
		   ((dev_priv->flags & RADEON_FAMILY_MASK) == CHIP_RV280) ||
		   ((dev_priv->flags & RADEON_FAMILY_MASK) == CHIP_RS300)) {
		DRM_INFO("Loading R200 Microcode\n");
		for (i = 0; i < 256; i++) {
			RADEON_WRITE(RADEON_CP_ME_RAM_DATAH,
				     R200_cp_microcode[i][1]);
			RADEON_WRITE(RADEON_CP_ME_RAM_DATAL,
				     R200_cp_microcode[i][0]);
		}
	} else if (((dev_priv->flags & RADEON_FAMILY_MASK) == CHIP_R300) ||
		   ((dev_priv->flags & RADEON_FAMILY_MASK) == CHIP_R350) ||
		   ((dev_priv->flags & RADEON_FAMILY_MASK) == CHIP_RV350) ||
		   ((dev_priv->flags & RADEON_FAMILY_MASK) == CHIP_RV380) ||
		   ((dev_priv->flags & RADEON_FAMILY_MASK) == CHIP_RS400) ||
		   ((dev_priv->flags & RADEON_FAMILY_MASK) == CHIP_RS480)) {
		DRM_INFO("Loading R300 Microcode\n");
		for (i = 0; i < 256; i++) {
			RADEON_WRITE(RADEON_CP_ME_RAM_DATAH,
				     R300_cp_microcode[i][1]);
			RADEON_WRITE(RADEON_CP_ME_RAM_DATAL,
				     R300_cp_microcode[i][0]);
		}
	} else if (((dev_priv->flags & RADEON_FAMILY_MASK) == CHIP_R420) ||
		   ((dev_priv->flags & RADEON_FAMILY_MASK) == CHIP_R423) ||
		   ((dev_priv->flags & RADEON_FAMILY_MASK) == CHIP_RV410)) {
		DRM_INFO("Loading R400 Microcode\n");
		for (i = 0; i < 256; i++) {
			RADEON_WRITE(RADEON_CP_ME_RAM_DATAH,
				     R420_cp_microcode[i][1]);
			RADEON_WRITE(RADEON_CP_ME_RAM_DATAL,
				     R420_cp_microcode[i][0]);
		}
	} else if (((dev_priv->flags & RADEON_FAMILY_MASK) == CHIP_RS690) ||
		   ((dev_priv->flags & RADEON_FAMILY_MASK) == CHIP_RS740)) {
		DRM_INFO("Loading RS690/RS740 Microcode\n");
		for (i = 0; i < 256; i++) {
			RADEON_WRITE(RADEON_CP_ME_RAM_DATAH,
				     RS690_cp_microcode[i][1]);
			RADEON_WRITE(RADEON_CP_ME_RAM_DATAL,
				     RS690_cp_microcode[i][0]);
		}
	} else if (((dev_priv->flags & RADEON_FAMILY_MASK) == CHIP_RV515) ||
		   ((dev_priv->flags & RADEON_FAMILY_MASK) == CHIP_R520) ||
		   ((dev_priv->flags & RADEON_FAMILY_MASK) == CHIP_RV530) ||
		   ((dev_priv->flags & RADEON_FAMILY_MASK) == CHIP_R580) ||
		   ((dev_priv->flags & RADEON_FAMILY_MASK) == CHIP_RV560) ||
		   ((dev_priv->flags & RADEON_FAMILY_MASK) == CHIP_RV570)) {
		DRM_INFO("Loading R500 Microcode\n");
		for (i = 0; i < 256; i++) {
			RADEON_WRITE(RADEON_CP_ME_RAM_DATAH,
				     R520_cp_microcode[i][1]);
			RADEON_WRITE(RADEON_CP_ME_RAM_DATAL,
				     R520_cp_microcode[i][0]);
		}
	}
}

/* Flush any pending commands to the CP.  This should only be used just
 * prior to a wait for idle, as it informs the engine that the command
 * stream is ending.
 */
static void radeon_do_cp_flush(drm_radeon_private_t * dev_priv)
{
	DRM_DEBUG("\n");
#if 0
	u32 tmp;

	tmp = RADEON_READ(RADEON_CP_RB_WPTR) | (1 << 31);
	RADEON_WRITE(RADEON_CP_RB_WPTR, tmp);
#endif
}

/* Wait for the CP to go idle.
 */
int radeon_do_cp_idle(drm_radeon_private_t * dev_priv)
{
	RING_LOCALS;
	DRM_DEBUG("\n");

	BEGIN_RING(6);

	RADEON_PURGE_CACHE();
	RADEON_PURGE_ZCACHE();
	RADEON_WAIT_UNTIL_IDLE();

	ADVANCE_RING();
	COMMIT_RING();

	return radeon_do_wait_for_idle(dev_priv);
}

/* Start the Command Processor.
 */
static void radeon_do_cp_start(drm_radeon_private_t * dev_priv)
{
	RING_LOCALS;
	DRM_DEBUG("\n");

	radeon_do_wait_for_idle(dev_priv);

	RADEON_WRITE(RADEON_CP_CSQ_CNTL, dev_priv->cp_mode);

	dev_priv->cp_running = 1;

	BEGIN_RING(8);
	/* isync can only be written through cp on r5xx write it here */
	OUT_RING(CP_PACKET0(RADEON_ISYNC_CNTL, 0));
	OUT_RING(RADEON_ISYNC_ANY2D_IDLE3D |
		 RADEON_ISYNC_ANY3D_IDLE2D |
		 RADEON_ISYNC_WAIT_IDLEGUI |
		 RADEON_ISYNC_CPSCRATCH_IDLEGUI);
	RADEON_PURGE_CACHE();
	RADEON_PURGE_ZCACHE();
	RADEON_WAIT_UNTIL_IDLE();
	ADVANCE_RING();
	COMMIT_RING();

	dev_priv->track_flush |= RADEON_FLUSH_EMITED | RADEON_PURGE_EMITED;
}

/* Reset the Command Processor.  This will not flush any pending
 * commands, so you must wait for the CP command stream to complete
 * before calling this routine.
 */
static void radeon_do_cp_reset(drm_radeon_private_t * dev_priv)
{
	u32 cur_read_ptr;
	DRM_DEBUG("\n");

	cur_read_ptr = RADEON_READ(RADEON_CP_RB_RPTR);
	RADEON_WRITE(RADEON_CP_RB_WPTR, cur_read_ptr);
	SET_RING_HEAD(dev_priv, cur_read_ptr);
	dev_priv->ring.tail = cur_read_ptr;
}

/* Stop the Command Processor.  This will not flush any pending
 * commands, so you must flush the command stream and wait for the CP
 * to go idle before calling this routine.
 */
static void radeon_do_cp_stop(drm_radeon_private_t * dev_priv)
{
	DRM_DEBUG("\n");

	RADEON_WRITE(RADEON_CP_CSQ_CNTL, RADEON_CSQ_PRIDIS_INDDIS);

	dev_priv->cp_running = 0;
}

/* Reset the engine.  This will stop the CP if it is running.
 */
static int radeon_do_engine_reset(struct drm_device * dev)
{
	drm_radeon_private_t *dev_priv = dev->dev_private;
	u32 clock_cntl_index = 0, mclk_cntl = 0, rbbm_soft_reset;
	DRM_DEBUG("\n");

	radeon_do_pixcache_flush(dev_priv);

	if ((dev_priv->flags & RADEON_FAMILY_MASK) <= CHIP_RV410) {
		/* may need something similar for newer chips */
		clock_cntl_index = RADEON_READ(RADEON_CLOCK_CNTL_INDEX);
		mclk_cntl = RADEON_READ_PLL(dev, RADEON_MCLK_CNTL);

		RADEON_WRITE_PLL(RADEON_MCLK_CNTL, (mclk_cntl |
						    RADEON_FORCEON_MCLKA |
						    RADEON_FORCEON_MCLKB |
						    RADEON_FORCEON_YCLKA |
						    RADEON_FORCEON_YCLKB |
						    RADEON_FORCEON_MC |
						    RADEON_FORCEON_AIC));
	}

	rbbm_soft_reset = RADEON_READ(RADEON_RBBM_SOFT_RESET);

	RADEON_WRITE(RADEON_RBBM_SOFT_RESET, (rbbm_soft_reset |
					      RADEON_SOFT_RESET_CP |
					      RADEON_SOFT_RESET_HI |
					      RADEON_SOFT_RESET_SE |
					      RADEON_SOFT_RESET_RE |
					      RADEON_SOFT_RESET_PP |
					      RADEON_SOFT_RESET_E2 |
					      RADEON_SOFT_RESET_RB));
	RADEON_READ(RADEON_RBBM_SOFT_RESET);
	RADEON_WRITE(RADEON_RBBM_SOFT_RESET, (rbbm_soft_reset &
					      ~(RADEON_SOFT_RESET_CP |
						RADEON_SOFT_RESET_HI |
						RADEON_SOFT_RESET_SE |
						RADEON_SOFT_RESET_RE |
						RADEON_SOFT_RESET_PP |
						RADEON_SOFT_RESET_E2 |
						RADEON_SOFT_RESET_RB)));
	RADEON_READ(RADEON_RBBM_SOFT_RESET);

	if ((dev_priv->flags & RADEON_FAMILY_MASK) <= CHIP_RV410) {
		RADEON_WRITE_PLL(RADEON_MCLK_CNTL, mclk_cntl);
		RADEON_WRITE(RADEON_CLOCK_CNTL_INDEX, clock_cntl_index);
		RADEON_WRITE(RADEON_RBBM_SOFT_RESET, rbbm_soft_reset);
	}

	/* setup the raster pipes */
	if ((dev_priv->flags & RADEON_FAMILY_MASK) >= CHIP_R300)
	    radeon_init_pipes(dev_priv);

	/* Reset the CP ring */
	radeon_do_cp_reset(dev_priv);

	/* The CP is no longer running after an engine reset */
	dev_priv->cp_running = 0;

	/* Reset any pending vertex, indirect buffers */
	radeon_freelist_reset(dev);

	return 0;
}

static void radeon_cp_init_ring_buffer(struct drm_device * dev,
				       drm_radeon_private_t * dev_priv)
{
	u32 ring_start, cur_read_ptr;
	u32 tmp;

	/* Initialize the memory controller. With new memory map, the fb location
	 * is not changed, it should have been properly initialized already. Part
	 * of the problem is that the code below is bogus, assuming the GART is
	 * always appended to the fb which is not necessarily the case
	 */
	if (!dev_priv->new_memmap)
		radeon_write_fb_location(dev_priv,
			     ((dev_priv->gart_vm_start - 1) & 0xffff0000)
			     | (dev_priv->fb_location >> 16));

#if __OS_HAS_AGP
	if (dev_priv->flags & RADEON_IS_AGP) {
		radeon_write_agp_base(dev_priv, dev->agp->base);

		radeon_write_agp_location(dev_priv,
			     (((dev_priv->gart_vm_start - 1 +
				dev_priv->gart_size) & 0xffff0000) |
			      (dev_priv->gart_vm_start >> 16)));

		ring_start = (dev_priv->cp_ring->offset
			      - dev->agp->base
			      + dev_priv->gart_vm_start);
	} else
#endif
		ring_start = (dev_priv->cp_ring->offset
			      - (unsigned long)dev->sg->virtual
			      + dev_priv->gart_vm_start);

	RADEON_WRITE(RADEON_CP_RB_BASE, ring_start);

	/* Set the write pointer delay */
	RADEON_WRITE(RADEON_CP_RB_WPTR_DELAY, 0);

	/* Initialize the ring buffer's read and write pointers */
	cur_read_ptr = RADEON_READ(RADEON_CP_RB_RPTR);
	RADEON_WRITE(RADEON_CP_RB_WPTR, cur_read_ptr);
	SET_RING_HEAD(dev_priv, cur_read_ptr);
	dev_priv->ring.tail = cur_read_ptr;

#if __OS_HAS_AGP
	if (dev_priv->flags & RADEON_IS_AGP) {
		RADEON_WRITE(RADEON_CP_RB_RPTR_ADDR,
			     dev_priv->ring_rptr->offset
			     - dev->agp->base + dev_priv->gart_vm_start);
	} else
#endif
	{
		struct drm_sg_mem *entry = dev->sg;
		unsigned long tmp_ofs, page_ofs;

		tmp_ofs = dev_priv->ring_rptr->offset -
				(unsigned long)dev->sg->virtual;
		page_ofs = tmp_ofs >> PAGE_SHIFT;

		RADEON_WRITE(RADEON_CP_RB_RPTR_ADDR, entry->busaddr[page_ofs]);
		DRM_DEBUG("ring rptr: offset=0x%08lx handle=0x%08lx\n",
			  (unsigned long)entry->busaddr[page_ofs],
			  entry->handle + tmp_ofs);
	}

	/* Set ring buffer size */
#ifdef __BIG_ENDIAN
	RADEON_WRITE(RADEON_CP_RB_CNTL,
		     RADEON_BUF_SWAP_32BIT |
		     (dev_priv->ring.fetch_size_l2ow << 18) |
		     (dev_priv->ring.rptr_update_l2qw << 8) |
		     dev_priv->ring.size_l2qw);
#else
	RADEON_WRITE(RADEON_CP_RB_CNTL,
		     (dev_priv->ring.fetch_size_l2ow << 18) |
		     (dev_priv->ring.rptr_update_l2qw << 8) |
		     dev_priv->ring.size_l2qw);
#endif


	/* Initialize the scratch register pointer.  This will cause
	 * the scratch register values to be written out to memory
	 * whenever they are updated.
	 *
	 * We simply put this behind the ring read pointer, this works
	 * with PCI GART as well as (whatever kind of) AGP GART
	 */
	RADEON_WRITE(RADEON_SCRATCH_ADDR, RADEON_READ(RADEON_CP_RB_RPTR_ADDR)
		     + RADEON_SCRATCH_REG_OFFSET);

	dev_priv->scratch = ((__volatile__ u32 *)
			     dev_priv->ring_rptr->handle +
			     (RADEON_SCRATCH_REG_OFFSET / sizeof(u32)));

	RADEON_WRITE(RADEON_SCRATCH_UMSK, 0x7);

	/* Turn on bus mastering */
	if (((dev_priv->flags & RADEON_FAMILY_MASK) == CHIP_RS690) ||
	    ((dev_priv->flags & RADEON_FAMILY_MASK) == CHIP_RS740)) {
		/* rs600/rs690/rs740 */
		tmp = RADEON_READ(RADEON_BUS_CNTL) & ~RS600_BUS_MASTER_DIS;
		RADEON_WRITE(RADEON_BUS_CNTL, tmp);
	} else if (((dev_priv->flags & RADEON_FAMILY_MASK) <= CHIP_RV350) ||
		   ((dev_priv->flags & RADEON_FAMILY_MASK) == CHIP_R420) ||
		   ((dev_priv->flags & RADEON_FAMILY_MASK) == CHIP_RS400) ||
		   ((dev_priv->flags & RADEON_FAMILY_MASK) == CHIP_RS480)) {
		/* r1xx, r2xx, r300, r(v)350, r420/r481, rs400/rs480 */
		tmp = RADEON_READ(RADEON_BUS_CNTL) & ~RADEON_BUS_MASTER_DIS;
		RADEON_WRITE(RADEON_BUS_CNTL, tmp);
	} /* PCIE cards appears to not need this */

	dev_priv->sarea_priv->last_frame = dev_priv->scratch[0] = 0;
	RADEON_WRITE(RADEON_LAST_FRAME_REG, dev_priv->sarea_priv->last_frame);

	dev_priv->sarea_priv->last_dispatch = dev_priv->scratch[1] = 0;
	RADEON_WRITE(RADEON_LAST_DISPATCH_REG,
		     dev_priv->sarea_priv->last_dispatch);

	dev_priv->sarea_priv->last_clear = dev_priv->scratch[2] = 0;
	RADEON_WRITE(RADEON_LAST_CLEAR_REG, dev_priv->sarea_priv->last_clear);

	radeon_do_wait_for_idle(dev_priv);

	/* Sync everything up */
	RADEON_WRITE(RADEON_ISYNC_CNTL,
		     (RADEON_ISYNC_ANY2D_IDLE3D |
		      RADEON_ISYNC_ANY3D_IDLE2D |
		      RADEON_ISYNC_WAIT_IDLEGUI |
		      RADEON_ISYNC_CPSCRATCH_IDLEGUI));

}

static void radeon_test_writeback(drm_radeon_private_t * dev_priv)
{
	u32 tmp;

	/* Start with assuming that writeback doesn't work */
	dev_priv->writeback_works = 0;

	/* Writeback doesn't seem to work everywhere, test it here and possibly
	 * enable it if it appears to work
	 */
	DRM_WRITE32(dev_priv->ring_rptr, RADEON_SCRATCHOFF(1), 0);
	RADEON_WRITE(RADEON_SCRATCH_REG1, 0xdeadbeef);

	for (tmp = 0; tmp < dev_priv->usec_timeout; tmp++) {
		if (DRM_READ32(dev_priv->ring_rptr, RADEON_SCRATCHOFF(1)) ==
		    0xdeadbeef)
			break;
		DRM_UDELAY(1);
	}

	if (tmp < dev_priv->usec_timeout) {
		dev_priv->writeback_works = 1;
		DRM_INFO("writeback test succeeded in %d usecs\n", tmp);
	} else {
		dev_priv->writeback_works = 0;
		DRM_INFO("writeback test failed\n");
	}
	if (radeon_no_wb == 1) {
		dev_priv->writeback_works = 0;
		DRM_INFO("writeback forced off\n");
	}

	if (!dev_priv->writeback_works) {
		/* Disable writeback to avoid unnecessary bus master transfer */
		RADEON_WRITE(RADEON_CP_RB_CNTL, RADEON_READ(RADEON_CP_RB_CNTL) |
			     RADEON_RB_NO_UPDATE);
		RADEON_WRITE(RADEON_SCRATCH_UMSK, 0);
	}
}

/* Enable or disable IGP GART on the chip */
static void radeon_set_igpgart(drm_radeon_private_t * dev_priv, int on)
{
	u32 temp;

	if (on) {
		DRM_DEBUG("programming igp gart %08X %08lX %08X\n",
			  dev_priv->gart_vm_start,
			  (long)dev_priv->gart_info.bus_addr,
			  dev_priv->gart_size);

		temp = IGP_READ_MCIND(dev_priv, RS480_MC_MISC_CNTL);
		if (((dev_priv->flags & RADEON_FAMILY_MASK) == CHIP_RS690) ||
		    ((dev_priv->flags & RADEON_FAMILY_MASK) == CHIP_RS740))
			IGP_WRITE_MCIND(RS480_MC_MISC_CNTL, (RS480_GART_INDEX_REG_EN |
							     RS690_BLOCK_GFX_D3_EN));
		else
			IGP_WRITE_MCIND(RS480_MC_MISC_CNTL, RS480_GART_INDEX_REG_EN);

		IGP_WRITE_MCIND(RS480_AGP_ADDRESS_SPACE_SIZE, (RS480_GART_EN |
							       RS480_VA_SIZE_32MB));

		temp = IGP_READ_MCIND(dev_priv, RS480_GART_FEATURE_ID);
		IGP_WRITE_MCIND(RS480_GART_FEATURE_ID, (RS480_HANG_EN |
							RS480_TLB_ENABLE |
							RS480_GTW_LAC_EN |
							RS480_1LEVEL_GART));

		temp = dev_priv->gart_info.bus_addr & 0xfffff000;
		temp |= (upper_32_bits(dev_priv->gart_info.bus_addr) & 0xff) << 4;
		IGP_WRITE_MCIND(RS480_GART_BASE, temp);

		temp = IGP_READ_MCIND(dev_priv, RS480_AGP_MODE_CNTL);
		IGP_WRITE_MCIND(RS480_AGP_MODE_CNTL, ((1 << RS480_REQ_TYPE_SNOOP_SHIFT) |
						      RS480_REQ_TYPE_SNOOP_DIS));

		radeon_write_agp_base(dev_priv, dev_priv->gart_vm_start);

		dev_priv->gart_size = 32*1024*1024;
		temp = (((dev_priv->gart_vm_start - 1 + dev_priv->gart_size) &
			 0xffff0000) | (dev_priv->gart_vm_start >> 16));

		radeon_write_agp_location(dev_priv, temp);

		temp = IGP_READ_MCIND(dev_priv, RS480_AGP_ADDRESS_SPACE_SIZE);
		IGP_WRITE_MCIND(RS480_AGP_ADDRESS_SPACE_SIZE, (RS480_GART_EN |
							       RS480_VA_SIZE_32MB));

		do {
			temp = IGP_READ_MCIND(dev_priv, RS480_GART_CACHE_CNTRL);
			if ((temp & RS480_GART_CACHE_INVALIDATE) == 0)
				break;
			DRM_UDELAY(1);
		} while (1);

		IGP_WRITE_MCIND(RS480_GART_CACHE_CNTRL,
				RS480_GART_CACHE_INVALIDATE);

		do {
			temp = IGP_READ_MCIND(dev_priv, RS480_GART_CACHE_CNTRL);
			if ((temp & RS480_GART_CACHE_INVALIDATE) == 0)
				break;
			DRM_UDELAY(1);
		} while (1);

		IGP_WRITE_MCIND(RS480_GART_CACHE_CNTRL, 0);
	} else {
		IGP_WRITE_MCIND(RS480_AGP_ADDRESS_SPACE_SIZE, 0);
	}
}

static void radeon_set_pciegart(drm_radeon_private_t * dev_priv, int on)
{
	u32 tmp = RADEON_READ_PCIE(dev_priv, RADEON_PCIE_TX_GART_CNTL);
	if (on) {

		DRM_DEBUG("programming pcie %08X %08lX %08X\n",
			  dev_priv->gart_vm_start,
			  (long)dev_priv->gart_info.bus_addr,
			  dev_priv->gart_size);
		RADEON_WRITE_PCIE(RADEON_PCIE_TX_DISCARD_RD_ADDR_LO,
				  dev_priv->gart_vm_start);
		RADEON_WRITE_PCIE(RADEON_PCIE_TX_GART_BASE,
				  dev_priv->gart_info.bus_addr);
		RADEON_WRITE_PCIE(RADEON_PCIE_TX_GART_START_LO,
				  dev_priv->gart_vm_start);
		RADEON_WRITE_PCIE(RADEON_PCIE_TX_GART_END_LO,
				  dev_priv->gart_vm_start +
				  dev_priv->gart_size - 1);

		radeon_write_agp_location(dev_priv, 0xffffffc0); /* ?? */

		RADEON_WRITE_PCIE(RADEON_PCIE_TX_GART_CNTL,
				  RADEON_PCIE_TX_GART_EN);
	} else {
		RADEON_WRITE_PCIE(RADEON_PCIE_TX_GART_CNTL,
				  tmp & ~RADEON_PCIE_TX_GART_EN);
	}
}

/* Enable or disable PCI GART on the chip */
static void radeon_set_pcigart(drm_radeon_private_t * dev_priv, int on)
{
	u32 tmp;

	if (((dev_priv->flags & RADEON_FAMILY_MASK) == CHIP_RS690) ||
	    ((dev_priv->flags & RADEON_FAMILY_MASK) == CHIP_RS740) ||
	    (dev_priv->flags & RADEON_IS_IGPGART)) {
		radeon_set_igpgart(dev_priv, on);
		return;
	}

	if (dev_priv->flags & RADEON_IS_PCIE) {
		radeon_set_pciegart(dev_priv, on);
		return;
	}

	tmp = RADEON_READ(RADEON_AIC_CNTL);

	if (on) {
		RADEON_WRITE(RADEON_AIC_CNTL,
			     tmp | RADEON_PCIGART_TRANSLATE_EN);

		/* set PCI GART page-table base address
		 */
		RADEON_WRITE(RADEON_AIC_PT_BASE, dev_priv->gart_info.bus_addr);

		/* set address range for PCI address translate
		 */
		RADEON_WRITE(RADEON_AIC_LO_ADDR, dev_priv->gart_vm_start);
		RADEON_WRITE(RADEON_AIC_HI_ADDR, dev_priv->gart_vm_start
			     + dev_priv->gart_size - 1);

		/* Turn off AGP aperture -- is this required for PCI GART?
		 */
		radeon_write_agp_location(dev_priv, 0xffffffc0);
		RADEON_WRITE(RADEON_AGP_COMMAND, 0);	/* clear AGP_COMMAND */
	} else {
		RADEON_WRITE(RADEON_AIC_CNTL,
			     tmp & ~RADEON_PCIGART_TRANSLATE_EN);
	}
}

static int radeon_do_init_cp(struct drm_device * dev, drm_radeon_init_t * init)
{
	drm_radeon_private_t *dev_priv = dev->dev_private;

	DRM_DEBUG("\n");

	/* if we require new memory map but we don't have it fail */
	if ((dev_priv->flags & RADEON_NEW_MEMMAP) && !dev_priv->new_memmap) {
		DRM_ERROR("Cannot initialise DRM on this card\nThis card requires a new X.org DDX for 3D\n");
		radeon_do_cleanup_cp(dev);
		return -EINVAL;
	}

	if (init->is_pci && (dev_priv->flags & RADEON_IS_AGP)) {
		DRM_DEBUG("Forcing AGP card to PCI mode\n");
		dev_priv->flags &= ~RADEON_IS_AGP;
	} else if (!(dev_priv->flags & (RADEON_IS_AGP | RADEON_IS_PCI | RADEON_IS_PCIE))
		   && !init->is_pci) {
		DRM_DEBUG("Restoring AGP flag\n");
		dev_priv->flags |= RADEON_IS_AGP;
	}

	if ((!(dev_priv->flags & RADEON_IS_AGP)) && !dev->sg) {
		DRM_ERROR("PCI GART memory not allocated!\n");
		radeon_do_cleanup_cp(dev);
		return -EINVAL;
	}

	dev_priv->usec_timeout = init->usec_timeout;
	if (dev_priv->usec_timeout < 1 ||
	    dev_priv->usec_timeout > RADEON_MAX_USEC_TIMEOUT) {
		DRM_DEBUG("TIMEOUT problem!\n");
		radeon_do_cleanup_cp(dev);
		return -EINVAL;
	}

	/* Enable vblank on CRTC1 for older X servers
	 */
	dev_priv->vblank_crtc = DRM_RADEON_VBLANK_CRTC1;

	switch(init->func) {
	case RADEON_INIT_R200_CP:
		dev_priv->microcode_version = UCODE_R200;
		break;
	case RADEON_INIT_R300_CP:
		dev_priv->microcode_version = UCODE_R300;
		break;
	default:
		dev_priv->microcode_version = UCODE_R100;
	}

	dev_priv->do_boxes = 0;
	dev_priv->cp_mode = init->cp_mode;

	/* We don't support anything other than bus-mastering ring mode,
	 * but the ring can be in either AGP or PCI space for the ring
	 * read pointer.
	 */
	if ((init->cp_mode != RADEON_CSQ_PRIBM_INDDIS) &&
	    (init->cp_mode != RADEON_CSQ_PRIBM_INDBM)) {
		DRM_DEBUG("BAD cp_mode (%x)!\n", init->cp_mode);
		radeon_do_cleanup_cp(dev);
		return -EINVAL;
	}

	switch (init->fb_bpp) {
	case 16:
		dev_priv->color_fmt = RADEON_COLOR_FORMAT_RGB565;
		break;
	case 32:
	default:
		dev_priv->color_fmt = RADEON_COLOR_FORMAT_ARGB8888;
		break;
	}
	dev_priv->front_offset = init->front_offset;
	dev_priv->front_pitch = init->front_pitch;
	dev_priv->back_offset = init->back_offset;
	dev_priv->back_pitch = init->back_pitch;

	switch (init->depth_bpp) {
	case 16:
		dev_priv->depth_fmt = RADEON_DEPTH_FORMAT_16BIT_INT_Z;
		break;
	case 32:
	default:
		dev_priv->depth_fmt = RADEON_DEPTH_FORMAT_24BIT_INT_Z;
		break;
	}
	dev_priv->depth_offset = init->depth_offset;
	dev_priv->depth_pitch = init->depth_pitch;

	/* Hardware state for depth clears.  Remove this if/when we no
	 * longer clear the depth buffer with a 3D rectangle.  Hard-code
	 * all values to prevent unwanted 3D state from slipping through
	 * and screwing with the clear operation.
	 */
	dev_priv->depth_clear.rb3d_cntl = (RADEON_PLANE_MASK_ENABLE |
					   (dev_priv->color_fmt << 10) |
					   (dev_priv->microcode_version ==
					    UCODE_R100 ? RADEON_ZBLOCK16 : 0));

	dev_priv->depth_clear.rb3d_zstencilcntl =
	    (dev_priv->depth_fmt |
	     RADEON_Z_TEST_ALWAYS |
	     RADEON_STENCIL_TEST_ALWAYS |
	     RADEON_STENCIL_S_FAIL_REPLACE |
	     RADEON_STENCIL_ZPASS_REPLACE |
	     RADEON_STENCIL_ZFAIL_REPLACE | RADEON_Z_WRITE_ENABLE);

	dev_priv->depth_clear.se_cntl = (RADEON_FFACE_CULL_CW |
					 RADEON_BFACE_SOLID |
					 RADEON_FFACE_SOLID |
					 RADEON_FLAT_SHADE_VTX_LAST |
					 RADEON_DIFFUSE_SHADE_FLAT |
					 RADEON_ALPHA_SHADE_FLAT |
					 RADEON_SPECULAR_SHADE_FLAT |
					 RADEON_FOG_SHADE_FLAT |
					 RADEON_VTX_PIX_CENTER_OGL |
					 RADEON_ROUND_MODE_TRUNC |
					 RADEON_ROUND_PREC_8TH_PIX);


	dev_priv->ring_offset = init->ring_offset;
	dev_priv->ring_rptr_offset = init->ring_rptr_offset;
	dev_priv->buffers_offset = init->buffers_offset;
	dev_priv->gart_textures_offset = init->gart_textures_offset;

	dev_priv->sarea = drm_getsarea(dev);
	if (!dev_priv->sarea) {
		DRM_ERROR("could not find sarea!\n");
		radeon_do_cleanup_cp(dev);
		return -EINVAL;
	}

	dev_priv->cp_ring = drm_core_findmap(dev, init->ring_offset);
	if (!dev_priv->cp_ring) {
		DRM_ERROR("could not find cp ring region!\n");
		radeon_do_cleanup_cp(dev);
		return -EINVAL;
	}
	dev_priv->ring_rptr = drm_core_findmap(dev, init->ring_rptr_offset);
	if (!dev_priv->ring_rptr) {
		DRM_ERROR("could not find ring read pointer!\n");
		radeon_do_cleanup_cp(dev);
		return -EINVAL;
	}
	dev->agp_buffer_token = init->buffers_offset;
	dev->agp_buffer_map = drm_core_findmap(dev, init->buffers_offset);
	if (!dev->agp_buffer_map) {
		DRM_ERROR("could not find dma buffer region!\n");
		radeon_do_cleanup_cp(dev);
		return -EINVAL;
	}

	if (init->gart_textures_offset) {
		dev_priv->gart_textures =
		    drm_core_findmap(dev, init->gart_textures_offset);
		if (!dev_priv->gart_textures) {
			DRM_ERROR("could not find GART texture region!\n");
			radeon_do_cleanup_cp(dev);
			return -EINVAL;
		}
	}

	dev_priv->sarea_priv =
	    (drm_radeon_sarea_t *) ((u8 *) dev_priv->sarea->handle +
				    init->sarea_priv_offset);

#if __OS_HAS_AGP
	if (dev_priv->flags & RADEON_IS_AGP) {
		drm_core_ioremap(dev_priv->cp_ring, dev);
		drm_core_ioremap(dev_priv->ring_rptr, dev);
		drm_core_ioremap(dev->agp_buffer_map, dev);
		if (!dev_priv->cp_ring->handle ||
		    !dev_priv->ring_rptr->handle ||
		    !dev->agp_buffer_map->handle) {
			DRM_ERROR("could not find ioremap agp regions!\n");
			radeon_do_cleanup_cp(dev);
			return -EINVAL;
		}
	} else
#endif
	{
		dev_priv->cp_ring->handle = (void *)dev_priv->cp_ring->offset;
		dev_priv->ring_rptr->handle =
		    (void *)dev_priv->ring_rptr->offset;
		dev->agp_buffer_map->handle =
		    (void *)dev->agp_buffer_map->offset;

		DRM_DEBUG("dev_priv->cp_ring->handle %p\n",
			  dev_priv->cp_ring->handle);
		DRM_DEBUG("dev_priv->ring_rptr->handle %p\n",
			  dev_priv->ring_rptr->handle);
		DRM_DEBUG("dev->agp_buffer_map->handle %p\n",
			  dev->agp_buffer_map->handle);
	}

	dev_priv->fb_location = (radeon_read_fb_location(dev_priv) & 0xffff) << 16;
	dev_priv->fb_size =
		((radeon_read_fb_location(dev_priv) & 0xffff0000u) + 0x10000)
		- dev_priv->fb_location;

	dev_priv->front_pitch_offset = (((dev_priv->front_pitch / 64) << 22) |
					((dev_priv->front_offset
					  + dev_priv->fb_location) >> 10));

	dev_priv->back_pitch_offset = (((dev_priv->back_pitch / 64) << 22) |
				       ((dev_priv->back_offset
					 + dev_priv->fb_location) >> 10));

	dev_priv->depth_pitch_offset = (((dev_priv->depth_pitch / 64) << 22) |
					((dev_priv->depth_offset
					  + dev_priv->fb_location) >> 10));

	dev_priv->gart_size = init->gart_size;

	/* New let's set the memory map ... */
	if (dev_priv->new_memmap) {
		u32 base = 0;

		DRM_INFO("Setting GART location based on new memory map\n");

		/* If using AGP, try to locate the AGP aperture at the same
		 * location in the card and on the bus, though we have to
		 * align it down.
		 */
#if __OS_HAS_AGP
		if (dev_priv->flags & RADEON_IS_AGP) {
			base = dev->agp->base;
			/* Check if valid */
			if ((base + dev_priv->gart_size - 1) >= dev_priv->fb_location &&
			    base < (dev_priv->fb_location + dev_priv->fb_size - 1)) {
				DRM_INFO("Can't use AGP base @0x%08lx, won't fit\n",
					 dev->agp->base);
				base = 0;
			}
		}
#endif
		/* If not or if AGP is at 0 (Macs), try to put it elsewhere */
		if (base == 0) {
			base = dev_priv->fb_location + dev_priv->fb_size;
			if (base < dev_priv->fb_location ||
			    ((base + dev_priv->gart_size) & 0xfffffffful) < base)
				base = dev_priv->fb_location
					- dev_priv->gart_size;
		}
		dev_priv->gart_vm_start = base & 0xffc00000u;
		if (dev_priv->gart_vm_start != base)
			DRM_INFO("GART aligned down from 0x%08x to 0x%08x\n",
				 base, dev_priv->gart_vm_start);
	} else {
		DRM_INFO("Setting GART location based on old memory map\n");
		dev_priv->gart_vm_start = dev_priv->fb_location +
			RADEON_READ(RADEON_CONFIG_APER_SIZE);
	}

#if __OS_HAS_AGP
	if (dev_priv->flags & RADEON_IS_AGP)
		dev_priv->gart_buffers_offset = (dev->agp_buffer_map->offset
						 - dev->agp->base
						 + dev_priv->gart_vm_start);
	else
#endif
		dev_priv->gart_buffers_offset = (dev->agp_buffer_map->offset
					- (unsigned long)dev->sg->virtual
					+ dev_priv->gart_vm_start);

	DRM_DEBUG("dev_priv->gart_size %d\n", dev_priv->gart_size);
	DRM_DEBUG("dev_priv->gart_vm_start 0x%x\n", dev_priv->gart_vm_start);
	DRM_DEBUG("dev_priv->gart_buffers_offset 0x%lx\n",
		  dev_priv->gart_buffers_offset);

	dev_priv->ring.start = (u32 *) dev_priv->cp_ring->handle;
	dev_priv->ring.end = ((u32 *) dev_priv->cp_ring->handle
			      + init->ring_size / sizeof(u32));
	dev_priv->ring.size = init->ring_size;
	dev_priv->ring.size_l2qw = drm_order(init->ring_size / 8);

	dev_priv->ring.rptr_update = /* init->rptr_update */ 4096;
	dev_priv->ring.rptr_update_l2qw = drm_order( /* init->rptr_update */ 4096 / 8);

	dev_priv->ring.fetch_size = /* init->fetch_size */ 32;
	dev_priv->ring.fetch_size_l2ow = drm_order( /* init->fetch_size */ 32 / 16);
	dev_priv->ring.tail_mask = (dev_priv->ring.size / sizeof(u32)) - 1;

	dev_priv->ring.high_mark = RADEON_RING_HIGH_MARK;

#if __OS_HAS_AGP
	if (dev_priv->flags & RADEON_IS_AGP) {
		/* Turn off PCI GART */
		radeon_set_pcigart(dev_priv, 0);
	} else
#endif
	{
		dev_priv->gart_info.table_mask = DMA_BIT_MASK(32);
		/* if we have an offset set from userspace */
		if (dev_priv->pcigart_offset_set) {
			dev_priv->gart_info.bus_addr =
			    dev_priv->pcigart_offset + dev_priv->fb_location;
			dev_priv->gart_info.mapping.offset =
			    dev_priv->pcigart_offset + dev_priv->fb_aper_offset;
			dev_priv->gart_info.mapping.size =
			    dev_priv->gart_info.table_size;

			drm_core_ioremap_wc(&dev_priv->gart_info.mapping, dev);
			dev_priv->gart_info.addr =
			    dev_priv->gart_info.mapping.handle;

			if (dev_priv->flags & RADEON_IS_PCIE)
				dev_priv->gart_info.gart_reg_if = DRM_ATI_GART_PCIE;
			else
				dev_priv->gart_info.gart_reg_if = DRM_ATI_GART_PCI;
			dev_priv->gart_info.gart_table_location =
			    DRM_ATI_GART_FB;

			DRM_DEBUG("Setting phys_pci_gart to %p %08lX\n",
				  dev_priv->gart_info.addr,
				  dev_priv->pcigart_offset);
		} else {
			if (dev_priv->flags & RADEON_IS_IGPGART)
				dev_priv->gart_info.gart_reg_if = DRM_ATI_GART_IGP;
			else
				dev_priv->gart_info.gart_reg_if = DRM_ATI_GART_PCI;
			dev_priv->gart_info.gart_table_location =
			    DRM_ATI_GART_MAIN;
			dev_priv->gart_info.addr = NULL;
			dev_priv->gart_info.bus_addr = 0;
			if (dev_priv->flags & RADEON_IS_PCIE) {
				DRM_ERROR
				    ("Cannot use PCI Express without GART in FB memory\n");
				radeon_do_cleanup_cp(dev);
				return -EINVAL;
			}
		}

		if (!drm_ati_pcigart_init(dev, &dev_priv->gart_info)) {
			DRM_ERROR("failed to init PCI GART!\n");
			radeon_do_cleanup_cp(dev);
			return -ENOMEM;
		}

		/* Turn on PCI GART */
		radeon_set_pcigart(dev_priv, 1);
	}

	radeon_cp_load_microcode(dev_priv);
	radeon_cp_init_ring_buffer(dev, dev_priv);

	dev_priv->last_buf = 0;

	radeon_do_engine_reset(dev);
	radeon_test_writeback(dev_priv);

	return 0;
}

static int radeon_do_cleanup_cp(struct drm_device * dev)
{
	drm_radeon_private_t *dev_priv = dev->dev_private;
	DRM_DEBUG("\n");

	/* Make sure interrupts are disabled here because the uninstall ioctl
	 * may not have been called from userspace and after dev_private
	 * is freed, it's too late.
	 */
	if (dev->irq_enabled)
		drm_irq_uninstall(dev);

#if __OS_HAS_AGP
	if (dev_priv->flags & RADEON_IS_AGP) {
		if (dev_priv->cp_ring != NULL) {
			drm_core_ioremapfree(dev_priv->cp_ring, dev);
			dev_priv->cp_ring = NULL;
		}
		if (dev_priv->ring_rptr != NULL) {
			drm_core_ioremapfree(dev_priv->ring_rptr, dev);
			dev_priv->ring_rptr = NULL;
		}
		if (dev->agp_buffer_map != NULL) {
			drm_core_ioremapfree(dev->agp_buffer_map, dev);
			dev->agp_buffer_map = NULL;
		}
	} else
#endif
	{

		if (dev_priv->gart_info.bus_addr) {
			/* Turn off PCI GART */
			radeon_set_pcigart(dev_priv, 0);
			if (!drm_ati_pcigart_cleanup(dev, &dev_priv->gart_info))
				DRM_ERROR("failed to cleanup PCI GART!\n");
		}

		if (dev_priv->gart_info.gart_table_location == DRM_ATI_GART_FB)
		{
			drm_core_ioremapfree(&dev_priv->gart_info.mapping, dev);
			dev_priv->gart_info.addr = 0;
		}
	}
	/* only clear to the start of flags */
	memset(dev_priv, 0, offsetof(drm_radeon_private_t, flags));

	return 0;
}

/* This code will reinit the Radeon CP hardware after a resume from disc.
 * AFAIK, it would be very difficult to pickle the state at suspend time, so
 * here we make sure that all Radeon hardware initialisation is re-done without
 * affecting running applications.
 *
 * Charl P. Botha <http://cpbotha.net>
 */
static int radeon_do_resume_cp(struct drm_device * dev)
{
	drm_radeon_private_t *dev_priv = dev->dev_private;

	if (!dev_priv) {
		DRM_ERROR("Called with no initialization\n");
		return -EINVAL;
	}

	DRM_DEBUG("Starting radeon_do_resume_cp()\n");

#if __OS_HAS_AGP
	if (dev_priv->flags & RADEON_IS_AGP) {
		/* Turn off PCI GART */
		radeon_set_pcigart(dev_priv, 0);
	} else
#endif
	{
		/* Turn on PCI GART */
		radeon_set_pcigart(dev_priv, 1);
	}

	radeon_cp_load_microcode(dev_priv);
	radeon_cp_init_ring_buffer(dev, dev_priv);

	radeon_do_engine_reset(dev);
	radeon_irq_set_state(dev, RADEON_SW_INT_ENABLE, 1);

	DRM_DEBUG("radeon_do_resume_cp() complete\n");

	return 0;
}

int radeon_cp_init(struct drm_device *dev, void *data, struct drm_file *file_priv)
{
	drm_radeon_init_t *init = data;

	LOCK_TEST_WITH_RETURN(dev, file_priv);

	if (init->func == RADEON_INIT_R300_CP)
		r300_init_reg_flags(dev);

	switch (init->func) {
	case RADEON_INIT_CP:
	case RADEON_INIT_R200_CP:
	case RADEON_INIT_R300_CP:
		return radeon_do_init_cp(dev, init);
	case RADEON_CLEANUP_CP:
		return radeon_do_cleanup_cp(dev);
	}

	return -EINVAL;
}

int radeon_cp_start(struct drm_device *dev, void *data, struct drm_file *file_priv)
{
	drm_radeon_private_t *dev_priv = dev->dev_private;
	DRM_DEBUG("\n");

	LOCK_TEST_WITH_RETURN(dev, file_priv);

	if (dev_priv->cp_running) {
		DRM_DEBUG("while CP running\n");
		return 0;
	}
	if (dev_priv->cp_mode == RADEON_CSQ_PRIDIS_INDDIS) {
		DRM_DEBUG("called with bogus CP mode (%d)\n",
			  dev_priv->cp_mode);
		return 0;
	}

	radeon_do_cp_start(dev_priv);

	return 0;
}

/* Stop the CP.  The engine must have been idled before calling this
 * routine.
 */
int radeon_cp_stop(struct drm_device *dev, void *data, struct drm_file *file_priv)
{
	drm_radeon_private_t *dev_priv = dev->dev_private;
	drm_radeon_cp_stop_t *stop = data;
	int ret;
	DRM_DEBUG("\n");

	LOCK_TEST_WITH_RETURN(dev, file_priv);

	if (!dev_priv->cp_running)
		return 0;

	/* Flush any pending CP commands.  This ensures any outstanding
	 * commands are exectuted by the engine before we turn it off.
	 */
	if (stop->flush) {
		radeon_do_cp_flush(dev_priv);
	}

	/* If we fail to make the engine go idle, we return an error
	 * code so that the DRM ioctl wrapper can try again.
	 */
	if (stop->idle) {
		ret = radeon_do_cp_idle(dev_priv);
		if (ret)
			return ret;
	}

	/* Finally, we can turn off the CP.  If the engine isn't idle,
	 * we will get some dropped triangles as they won't be fully
	 * rendered before the CP is shut down.
	 */
	radeon_do_cp_stop(dev_priv);

	/* Reset the engine */
	radeon_do_engine_reset(dev);

	return 0;
}

void radeon_do_release(struct drm_device * dev)
{
	drm_radeon_private_t *dev_priv = dev->dev_private;
	int i, ret;

	if (dev_priv) {
		if (dev_priv->cp_running) {
			/* Stop the cp */
			while ((ret = radeon_do_cp_idle(dev_priv)) != 0) {
				DRM_DEBUG("radeon_do_cp_idle %d\n", ret);
#ifdef __linux__
				schedule();
#else
				tsleep(&ret, PZERO, "rdnrel", 1);
#endif
			}
			radeon_do_cp_stop(dev_priv);
			radeon_do_engine_reset(dev);
		}

		/* Disable *all* interrupts */
		if (dev_priv->mmio)	/* remove this after permanent addmaps */
			RADEON_WRITE(RADEON_GEN_INT_CNTL, 0);

		if (dev_priv->mmio) {	/* remove all surfaces */
			for (i = 0; i < RADEON_MAX_SURFACES; i++) {
				RADEON_WRITE(RADEON_SURFACE0_INFO + 16 * i, 0);
				RADEON_WRITE(RADEON_SURFACE0_LOWER_BOUND +
					     16 * i, 0);
				RADEON_WRITE(RADEON_SURFACE0_UPPER_BOUND +
					     16 * i, 0);
			}
		}

		/* Free memory heap structures */
		radeon_mem_takedown(&(dev_priv->gart_heap));
		radeon_mem_takedown(&(dev_priv->fb_heap));

		/* deallocate kernel resources */
		radeon_do_cleanup_cp(dev);
	}
}

/* Just reset the CP ring.  Called as part of an X Server engine reset.
 */
int radeon_cp_reset(struct drm_device *dev, void *data, struct drm_file *file_priv)
{
	drm_radeon_private_t *dev_priv = dev->dev_private;
	DRM_DEBUG("\n");

	LOCK_TEST_WITH_RETURN(dev, file_priv);

	if (!dev_priv) {
		DRM_DEBUG("called before init done\n");
		return -EINVAL;
	}

	radeon_do_cp_reset(dev_priv);

	/* The CP is no longer running after an engine reset */
	dev_priv->cp_running = 0;

	return 0;
}

int radeon_cp_idle(struct drm_device *dev, void *data, struct drm_file *file_priv)
{
	drm_radeon_private_t *dev_priv = dev->dev_private;
	DRM_DEBUG("\n");

	LOCK_TEST_WITH_RETURN(dev, file_priv);

	return radeon_do_cp_idle(dev_priv);
}

/* Added by Charl P. Botha to call radeon_do_resume_cp().
 */
int radeon_cp_resume(struct drm_device *dev, void *data, struct drm_file *file_priv)
{

	return radeon_do_resume_cp(dev);
}

int radeon_engine_reset(struct drm_device *dev, void *data, struct drm_file *file_priv)
{
	DRM_DEBUG("\n");

	LOCK_TEST_WITH_RETURN(dev, file_priv);

	return radeon_do_engine_reset(dev);
}

/* ================================================================
 * Fullscreen mode
 */

/* KW: Deprecated to say the least:
 */
int radeon_fullscreen(struct drm_device *dev, void *data, struct drm_file *file_priv)
{
	return 0;
}

/* ================================================================
 * Freelist management
 */

/* Original comment: FIXME: ROTATE_BUFS is a hack to cycle through
 *   bufs until freelist code is used.  Note this hides a problem with
 *   the scratch register * (used to keep track of last buffer
 *   completed) being written to before * the last buffer has actually
 *   completed rendering.
 *
 * KW:  It's also a good way to find free buffers quickly.
 *
 * KW: Ideally this loop wouldn't exist, and freelist_get wouldn't
 * sleep.  However, bugs in older versions of radeon_accel.c mean that
 * we essentially have to do this, else old clients will break.
 *
 * However, it does leave open a potential deadlock where all the
 * buffers are held by other clients, which can't release them because
 * they can't get the lock.
 */

struct drm_buf *radeon_freelist_get(struct drm_device * dev)
{
	struct drm_device_dma *dma = dev->dma;
	drm_radeon_private_t *dev_priv = dev->dev_private;
	drm_radeon_buf_priv_t *buf_priv;
	struct drm_buf *buf;
	int i, t;
	int start;

	if (++dev_priv->last_buf >= dma->buf_count)
		dev_priv->last_buf = 0;

	start = dev_priv->last_buf;

	for (t = 0; t < dev_priv->usec_timeout; t++) {
		u32 done_age = GET_SCRATCH(1);
		DRM_DEBUG("done_age = %d\n", done_age);
		for (i = start; i < dma->buf_count; i++) {
			buf = dma->buflist[i];
			buf_priv = buf->dev_private;
			if (buf->file_priv == NULL || (buf->pending &&
						       buf_priv->age <=
						       done_age)) {
				dev_priv->stats.requested_bufs++;
				buf->pending = 0;
				return buf;
			}
			start = 0;
		}

		if (t) {
			DRM_UDELAY(1);
			dev_priv->stats.freelist_loops++;
		}
	}

	DRM_DEBUG("returning NULL!\n");
	return NULL;
}

#if 0
struct drm_buf *radeon_freelist_get(struct drm_device * dev)
{
	struct drm_device_dma *dma = dev->dma;
	drm_radeon_private_t *dev_priv = dev->dev_private;
	drm_radeon_buf_priv_t *buf_priv;
	struct drm_buf *buf;
	int i, t;
	int start;
	u32 done_age = DRM_READ32(dev_priv->ring_rptr, RADEON_SCRATCHOFF(1));

	if (++dev_priv->last_buf >= dma->buf_count)
		dev_priv->last_buf = 0;

	start = dev_priv->last_buf;
	dev_priv->stats.freelist_loops++;

	for (t = 0; t < 2; t++) {
		for (i = start; i < dma->buf_count; i++) {
			buf = dma->buflist[i];
			buf_priv = buf->dev_private;
			if (buf->file_priv == 0 || (buf->pending &&
						    buf_priv->age <=
						    done_age)) {
				dev_priv->stats.requested_bufs++;
				buf->pending = 0;
				return buf;
			}
		}
		start = 0;
	}

	return NULL;
}
#endif

void radeon_freelist_reset(struct drm_device * dev)
{
	struct drm_device_dma *dma = dev->dma;
	drm_radeon_private_t *dev_priv = dev->dev_private;
	int i;

	dev_priv->last_buf = 0;
	for (i = 0; i < dma->buf_count; i++) {
		struct drm_buf *buf = dma->buflist[i];
		drm_radeon_buf_priv_t *buf_priv = buf->dev_private;
		buf_priv->age = 0;
	}
}

/* ================================================================
 * CP command submission
 */

int radeon_wait_ring(drm_radeon_private_t * dev_priv, int n)
{
	drm_radeon_ring_buffer_t *ring = &dev_priv->ring;
	int i;
	u32 last_head = GET_RING_HEAD(dev_priv);

	for (i = 0; i < dev_priv->usec_timeout; i++) {
		u32 head = GET_RING_HEAD(dev_priv);

		ring->space = (head - ring->tail) * sizeof(u32);
		if (ring->space <= 0)
			ring->space += ring->size;
		if (ring->space > n)
			return 0;

		dev_priv->stats.boxes |= RADEON_BOX_WAIT_IDLE;

		if (head != last_head)
			i = 0;
		last_head = head;

		DRM_UDELAY(1);
	}

	/* FIXME: This return value is ignored in the BEGIN_RING macro! */
#if RADEON_FIFO_DEBUG
	radeon_status(dev_priv);
	DRM_ERROR("failed!\n");
#endif
	return -EBUSY;
}

static int radeon_cp_get_buffers(struct drm_device *dev,
				 struct drm_file *file_priv,
				 struct drm_dma * d)
{
	int i;
	struct drm_buf *buf;

	for (i = d->granted_count; i < d->request_count; i++) {
		buf = radeon_freelist_get(dev);
		if (!buf)
			return -EBUSY;	/* NOTE: broken client */

		buf->file_priv = file_priv;

		if (DRM_COPY_TO_USER(&d->request_indices[i], &buf->idx,
				     sizeof(buf->idx)))
			return -EFAULT;
		if (DRM_COPY_TO_USER(&d->request_sizes[i], &buf->total,
				     sizeof(buf->total)))
			return -EFAULT;

		d->granted_count++;
	}
	return 0;
}

int radeon_cp_buffers(struct drm_device *dev, void *data, struct drm_file *file_priv)
{
	struct drm_device_dma *dma = dev->dma;
	int ret = 0;
	struct drm_dma *d = data;

	LOCK_TEST_WITH_RETURN(dev, file_priv);

	/* Please don't send us buffers.
	 */
	if (d->send_count != 0) {
		DRM_ERROR("Process %d trying to send %d buffers via drmDMA\n",
			  DRM_CURRENTPID, d->send_count);
		return -EINVAL;
	}

	/* We'll send you buffers.
	 */
	if (d->request_count < 0 || d->request_count > dma->buf_count) {
		DRM_ERROR("Process %d trying to get %d buffers (of %d max)\n",
			  DRM_CURRENTPID, d->request_count, dma->buf_count);
		return -EINVAL;
	}

	d->granted_count = 0;

	if (d->request_count) {
		ret = radeon_cp_get_buffers(dev, file_priv, d);
	}

	return ret;
}

int radeon_driver_load(struct drm_device *dev, unsigned long flags)
{
	drm_radeon_private_t *dev_priv;
	int ret = 0;

	dev_priv = drm_alloc(sizeof(drm_radeon_private_t), DRM_MEM_DRIVER);
	if (dev_priv == NULL)
		return -ENOMEM;

	memset(dev_priv, 0, sizeof(drm_radeon_private_t));
	dev->dev_private = (void *)dev_priv;
	dev_priv->flags = flags;

	switch (flags & RADEON_FAMILY_MASK) {
	case CHIP_R100:
	case CHIP_RV200:
	case CHIP_R200:
	case CHIP_R300:
	case CHIP_R350:
	case CHIP_R420:
	case CHIP_R423:
	case CHIP_RV410:
	case CHIP_RV515:
	case CHIP_R520:
	case CHIP_RV570:
	case CHIP_R580:
		dev_priv->flags |= RADEON_HAS_HIERZ;
		break;
	default:
		/* all other chips have no hierarchical z buffer */
		break;
	}

	if (drm_device_is_agp(dev))
		dev_priv->flags |= RADEON_IS_AGP;
	else if (drm_device_is_pcie(dev))
		dev_priv->flags |= RADEON_IS_PCIE;
	else
		dev_priv->flags |= RADEON_IS_PCI;

	ret = drm_addmap(dev, drm_get_resource_start(dev, 2),
			 drm_get_resource_len(dev, 2), _DRM_REGISTERS,
			 _DRM_READ_ONLY | _DRM_DRIVER, &dev_priv->mmio);
	if (ret != 0)
		return ret;

<<<<<<< HEAD
=======
	ret = drm_vblank_init(dev, 2);
	if (ret) {
		radeon_driver_unload(dev);
		return ret;
	}

>>>>>>> 061e41fd
	DRM_DEBUG("%s card detected\n",
		  ((dev_priv->flags & RADEON_IS_AGP) ? "AGP" : (((dev_priv->flags & RADEON_IS_PCIE) ? "PCIE" : "PCI"))));
	return ret;
}

/* Create mappings for registers and framebuffer so userland doesn't necessarily
 * have to find them.
 */
int radeon_driver_firstopen(struct drm_device *dev)
{
	int ret;
	drm_local_map_t *map;
	drm_radeon_private_t *dev_priv = dev->dev_private;

	dev_priv->gart_info.table_size = RADEON_PCIGART_TABLE_SIZE;

	dev_priv->fb_aper_offset = drm_get_resource_start(dev, 0);
	ret = drm_addmap(dev, dev_priv->fb_aper_offset,
			 drm_get_resource_len(dev, 0), _DRM_FRAME_BUFFER,
			 _DRM_WRITE_COMBINING, &map);
	if (ret != 0)
		return ret;

	return 0;
}

int radeon_driver_unload(struct drm_device *dev)
{
	drm_radeon_private_t *dev_priv = dev->dev_private;

	DRM_DEBUG("\n");

	drm_rmmap(dev, dev_priv->mmio);

	drm_free(dev_priv, sizeof(*dev_priv), DRM_MEM_DRIVER);

	dev->dev_private = NULL;
	return 0;
}<|MERGE_RESOLUTION|>--- conflicted
+++ resolved
@@ -1757,15 +1757,12 @@
 	if (ret != 0)
 		return ret;
 
-<<<<<<< HEAD
-=======
 	ret = drm_vblank_init(dev, 2);
 	if (ret) {
 		radeon_driver_unload(dev);
 		return ret;
 	}
 
->>>>>>> 061e41fd
 	DRM_DEBUG("%s card detected\n",
 		  ((dev_priv->flags & RADEON_IS_AGP) ? "AGP" : (((dev_priv->flags & RADEON_IS_PCIE) ? "PCIE" : "PCI"))));
 	return ret;
